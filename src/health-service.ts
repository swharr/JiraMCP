import express, { Request, Response } from 'express';
import { SecureJiraClient } from './jira-client-secure.js';
import { logger } from './logger.js';

export interface HealthStatus {
  status: 'healthy' | 'unhealthy' | 'degraded';
  timestamp: string;
  version: string;
  uptime: number;
  checks: {
    [key: string]: {
      status: 'pass' | 'fail' | 'warn';
      message?: string;
      time?: string;
    };
  };
}

export interface ReadinessStatus {
  status: 'ready' | 'not_ready';
  timestamp: string;
  checks: {
    [key: string]: {
      status: 'pass' | 'fail';
      message?: string;
    };
  };
}

export interface MetricsData {
  timestamp: string;
  uptime: number;
  memory: {
    used: number;
    total: number;
    percentage: number;
  };
  requests: {
    total: number;
    errors: number;
    rate: number;
  };
}

interface HealthOptions {
  devMode?: boolean;
  requireToken?: boolean;
  token?: string;
}

export class HealthService {
  private app: express.Application;
  private jiraClient?: SecureJiraClient;
  private startTime: number;
  private requestCount: number = 0;
  private errorCount: number = 0;
  private options: Required<Pick<HealthOptions, 'devMode' | 'requireToken'>> & { token?: string };

<<<<<<< HEAD
=======
  private options: Required<Pick<HealthOptions, 'devMode' | 'requireToken'>> & { token?: string };

>>>>>>> 65aa5218
  constructor(port: number = 3000, host: string = '127.0.0.1', options: HealthOptions = {}) {
    this.app = express();
    this.startTime = Date.now();
    this.options = {
      devMode: options.devMode ?? false,
      requireToken: options.requireToken ?? false,
<<<<<<< HEAD
      token: options.token,
=======
      token: options.token
>>>>>>> 65aa5218
    };
    this.setupMiddleware();
    this.setupRoutes();
    this.start(port, host);
  }

  setJiraClient(client: SecureJiraClient): void {
    this.jiraClient = client;
  }

  private setupMiddleware(): void {
    this.app.use(express.json());

    // Request counting middleware
    this.app.use((req, res, next) => {
      this.requestCount++;

      const originalSend = res.send;
      const self = this;
      res.send = function(data: any) {
        if (res.statusCode >= 400) {
          self.errorCount++;
        }
        return originalSend.call(this, data);
      };

      next();
    });

    // Basic security headers
    this.app.use((req, res, next) => {
      res.setHeader('X-Content-Type-Options', 'nosniff');
      res.setHeader('X-Frame-Options', 'DENY');
      res.setHeader('Referrer-Policy', 'no-referrer');
      res.setHeader('X-XSS-Protection', '1; mode=block');
      next();
    });
  }

  private setupRoutes(): void {
    // Health check endpoint (liveness probe)
    this.app.get('/health', this.getHealth.bind(this));

    // Readiness check endpoint (readiness probe)
    this.app.get('/ready', this.getReadiness.bind(this));

    // Metrics endpoint (protected in non-dev)
    this.app.get('/metrics', this.authIfRequired.bind(this), this.getMetrics.bind(this));
<<<<<<< HEAD

    // Info endpoint (protected in non-dev)
    this.app.get('/info', this.authIfRequired.bind(this), this.getInfo.bind(this));
  }

=======

    // Info endpoint (protected in non-dev)
    this.app.get('/info', this.authIfRequired.bind(this), this.getInfo.bind(this));
  }

>>>>>>> 65aa5218
  private authIfRequired(req: Request, res: Response, next: () => void): void {
    if (!this.options.requireToken) {
      return next();
    }
    const token = (req.headers['x-health-token'] as string | undefined) || undefined;
    if (!token || !this.options.token || token !== this.options.token) {
      res.status(401).json({ error: 'Unauthorized' });
      return;
    }
    next();
  }

  private async getHealth(req: Request, res: Response): Promise<void> {
    const checks: HealthStatus['checks'] = {};
    let overallStatus: 'healthy' | 'unhealthy' | 'degraded' = 'healthy';

    // Memory check
    const memoryUsage = process.memoryUsage();
    const memoryPercentage = (memoryUsage.heapUsed / memoryUsage.heapTotal) * 100;

    if (memoryPercentage > 90) {
      checks.memory = { status: 'fail', message: `Memory usage critical: ${memoryPercentage.toFixed(1)}%` };
      overallStatus = 'unhealthy';
    } else if (memoryPercentage > 75) {
      checks.memory = { status: 'warn', message: `Memory usage high: ${memoryPercentage.toFixed(1)}%` };
      if (overallStatus === 'healthy') overallStatus = 'degraded';
    } else {
      checks.memory = { status: 'pass', message: `Memory usage normal: ${memoryPercentage.toFixed(1)}%` };
    }

    // Uptime check
    const uptimeSeconds = Math.floor((Date.now() - this.startTime) / 1000);
    checks.uptime = {
      status: 'pass',
      message: `Service running for ${uptimeSeconds} seconds`
    };

    // Error rate check
    const errorRate = this.requestCount > 0 ? (this.errorCount / this.requestCount) * 100 : 0;
    if (errorRate > 50) {
      checks.error_rate = { status: 'fail', message: `Error rate critical: ${errorRate.toFixed(1)}%` };
      overallStatus = 'unhealthy';
    } else if (errorRate > 20) {
      checks.error_rate = { status: 'warn', message: `Error rate elevated: ${errorRate.toFixed(1)}%` };
      if (overallStatus === 'healthy') overallStatus = 'degraded';
    } else {
      checks.error_rate = { status: 'pass', message: `Error rate normal: ${errorRate.toFixed(1)}%` };
    }

    const health: HealthStatus = {
      status: overallStatus,
      timestamp: new Date().toISOString(),
      version: process.env.npm_package_version || '0.1.0',
      uptime: uptimeSeconds,
      checks
    };

    const statusCode = overallStatus === 'healthy' ? 200 :
                      overallStatus === 'degraded' ? 200 : 503;

    res.status(statusCode).json(health);
  }

  private async getReadiness(req: Request, res: Response): Promise<void> {
    const checks: ReadinessStatus['checks'] = {};
    let isReady = true;

    // Check if Jira client is configured
    if (!this.jiraClient) {
      checks.jira_client = {
        status: 'fail',
        message: 'Jira client not configured'
      };
      isReady = false;
    } else {
      // Test Jira connectivity
      try {
        await this.jiraClient.getBoards();
        checks.jira_connectivity = {
          status: 'pass',
          message: 'Jira API accessible'
        };
      } catch (error) {
        checks.jira_connectivity = {
          status: 'fail',
          message: 'Cannot connect to Jira API'
        };
        isReady = false;
      }
    }

    // Check environment variables
    const requiredEnvVars = ['JIRA_HOST', 'JIRA_EMAIL', 'JIRA_API_TOKEN'];
    const missingVars = requiredEnvVars.filter(varName => !process.env[varName]);

    if (missingVars.length > 0) {
      checks.environment = {
        status: 'fail',
        message: `Missing required environment variables: ${missingVars.join(', ')}`
      };
      isReady = false;
    } else {
      checks.environment = {
        status: 'pass',
        message: 'All required environment variables present'
      };
    }

    const readiness: ReadinessStatus = {
      status: isReady ? 'ready' : 'not_ready',
      timestamp: new Date().toISOString(),
      checks
    };

    res.status(isReady ? 200 : 503).json(readiness);
  }

  private async getMetrics(req: Request, res: Response): Promise<void> {
    const memoryUsage = process.memoryUsage();
    const uptime = Math.floor((Date.now() - this.startTime) / 1000);

    const metrics: MetricsData = {
      timestamp: new Date().toISOString(),
      uptime,
      memory: {
        used: memoryUsage.heapUsed,
        total: memoryUsage.heapTotal,
        percentage: (memoryUsage.heapUsed / memoryUsage.heapTotal) * 100
      },
      requests: {
        total: this.requestCount,
        errors: this.errorCount,
        rate: uptime > 0 ? this.requestCount / uptime : 0
      }
    };

    res.json(metrics);
  }

  private async getInfo(req: Request, res: Response): Promise<void> {
    const info = {
      name: 'jira-mcp-server',
      version: process.env.npm_package_version || '0.1.0',
      description: 'Enterprise-grade MCP server for Jira integration',
      node_version: process.version,
      platform: process.platform,
      arch: process.arch,
      pid: process.pid,
      started: new Date(this.startTime).toISOString(),
      environment: process.env.NODE_ENV || 'development'
    };

    res.json(info);
  }

<<<<<<< HEAD
=======
  private start(port: number): void {
    // default host binding handled by caller; overload to accept host
  }

>>>>>>> 65aa5218
  private start(port: number, host: string): void {
    this.app.listen(port, host, () => {
      logger.info('Health service started', {
        operation: 'health_service_start',
        port,
        host,
        devMode: this.options.devMode,
        protected: this.options.requireToken
      });
    });
  }

  // Graceful shutdown
  async shutdown(): Promise<void> {
    logger.info('Health service shutting down', {
      operation: 'health_service_shutdown'
    });
    // Add any cleanup logic here
  }
}<|MERGE_RESOLUTION|>--- conflicted
+++ resolved
@@ -55,23 +55,13 @@
   private requestCount: number = 0;
   private errorCount: number = 0;
   private options: Required<Pick<HealthOptions, 'devMode' | 'requireToken'>> & { token?: string };
-
-<<<<<<< HEAD
-=======
-  private options: Required<Pick<HealthOptions, 'devMode' | 'requireToken'>> & { token?: string };
-
->>>>>>> 65aa5218
   constructor(port: number = 3000, host: string = '127.0.0.1', options: HealthOptions = {}) {
     this.app = express();
     this.startTime = Date.now();
     this.options = {
       devMode: options.devMode ?? false,
       requireToken: options.requireToken ?? false,
-<<<<<<< HEAD
-      token: options.token,
-=======
       token: options.token
->>>>>>> 65aa5218
     };
     this.setupMiddleware();
     this.setupRoutes();
@@ -120,19 +110,11 @@
 
     // Metrics endpoint (protected in non-dev)
     this.app.get('/metrics', this.authIfRequired.bind(this), this.getMetrics.bind(this));
-<<<<<<< HEAD
 
     // Info endpoint (protected in non-dev)
     this.app.get('/info', this.authIfRequired.bind(this), this.getInfo.bind(this));
   }
 
-=======
-
-    // Info endpoint (protected in non-dev)
-    this.app.get('/info', this.authIfRequired.bind(this), this.getInfo.bind(this));
-  }
-
->>>>>>> 65aa5218
   private authIfRequired(req: Request, res: Response, next: () => void): void {
     if (!this.options.requireToken) {
       return next();
@@ -288,13 +270,6 @@
     res.json(info);
   }
 
-<<<<<<< HEAD
-=======
-  private start(port: number): void {
-    // default host binding handled by caller; overload to accept host
-  }
-
->>>>>>> 65aa5218
   private start(port: number, host: string): void {
     this.app.listen(port, host, () => {
       logger.info('Health service started', {
