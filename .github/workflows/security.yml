--- conflicted
+++ resolved
@@ -149,14 +149,6 @@
         uses: aquasecurity/trivy-action@0.16.1
         with:
           image-ref: 'jira-mcp-server:latest'
-<<<<<<< HEAD
-          format: 'table'
-          exit-code: '0'
-          ignore-unfixed: true
-          vuln-type: 'os,library'
-          severity: 'CRITICAL,HIGH'
-        continue-on-error: true
-=======
           format: 'sarif'
           output: 'trivy-container-results.sarif'
           severity: 'CRITICAL,HIGH'
@@ -168,7 +160,6 @@
         if: always() && hashFiles('trivy-container-results.sarif') != ''
         with:
           sarif_file: 'trivy-container-results.sarif'
->>>>>>> 65aa5218
 
       - name: Run Grype scan
         uses: anchore/scan-action@v3
